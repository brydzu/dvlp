--- conflicted
+++ resolved
@@ -111,12 +111,7 @@
     it('should not inject script hash in csp header when no nonce/sha and unsafe-inline', () => {
       const req = getRequest('index.html', { accept: 'text/html' });
       const res = new ServerResponse(req);
-<<<<<<< HEAD
-      patchResponse(req.filePath, req, res, {
-=======
-      patchResponse(req.filepath, req, res, {
-        scriptHash: 'xxxxxx',
->>>>>>> a84e52bc
+      patchResponse(req.filePath, req, res, {
         scriptString: 'test inject',
         scriptUrl: 'http://localhost:3529/dvlpreload'
       });
